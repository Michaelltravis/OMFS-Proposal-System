"""
Content Repository API endpoints
"""
from fastapi import APIRouter, Depends, HTTPException, Query
from sqlalchemy.orm import Session
from typing import List, Optional
from app.core.database import get_db
from app.models.content import ContentBlock, Tag, SectionType, ContentVersion
from app.schemas.content import (
    ContentBlockCreate,
    ContentBlockUpdate,
    ContentBlockResponse,
    TagCreate,
    TagResponse,
    SectionTypeCreate,
    SectionTypeResponse,
    ContentVersionResponse,
    SearchParams,
    AIGenerateRequest,
    AIGenerateResponse,
)
from app.schemas.common import PaginatedResponse
from sqlalchemy import or_, and_
import math

router = APIRouter()


# Content Blocks CRUD
@router.get("/blocks", response_model=PaginatedResponse[ContentBlockResponse])
def get_content_blocks(
    page: int = Query(1, ge=1),
    limit: int = Query(20, ge=1, le=100),
    section_type: Optional[str] = None,
    query: Optional[str] = None,
    tags: Optional[List[str]] = Query(None),
    db: Session = Depends(get_db),
):
    """Get all content blocks with pagination and filtering"""
    db_query = db.query(ContentBlock).filter(ContentBlock.is_deleted == False)

    # Apply filters
    if section_type:
        db_query = db_query.filter(ContentBlock.section_type == section_type)

    if query:
        db_query = db_query.filter(
            or_(
                ContentBlock.title.ilike(f"%{query}%"),
                ContentBlock.content.ilike(f"%{query}%"),
            )
        )

    # Filter by tags (OR logic - blocks with any of the specified tags)
    if tags and len(tags) > 0:
        db_query = db_query.join(ContentBlock.tags).filter(Tag.name.in_(tags))

    # Get total count
    total = db_query.count()

    # Apply pagination
    offset = (page - 1) * limit
    items = db_query.order_by(ContentBlock.updated_at.desc()).offset(offset).limit(limit).all()

    pages = math.ceil(total / limit)

    return PaginatedResponse(
        items=items,
        total=total,
        page=page,
        pages=pages,
        limit=limit,
    )


@router.get("/blocks/{block_id}", response_model=ContentBlockResponse)
def get_content_block(block_id: int, db: Session = Depends(get_db)):
    """Get a single content block by ID"""
    block = db.query(ContentBlock).filter(
        ContentBlock.id == block_id,
        ContentBlock.is_deleted == False
    ).first()

    if not block:
        raise HTTPException(status_code=404, detail="Content block not found")

    return block


@router.post("/blocks", response_model=ContentBlockResponse, status_code=201)
def create_content_block(
    block_data: ContentBlockCreate,
    db: Session = Depends(get_db),
):
    """Create a new content block"""
    # Extract tag IDs and section type IDs
    tag_ids = block_data.tag_ids if hasattr(block_data, 'tag_ids') else []
    section_type_ids = block_data.section_type_ids if hasattr(block_data, 'section_type_ids') else []
    block_dict = block_data.model_dump(exclude={'tag_ids', 'section_type_ids'})

    # Create content block
    content_block = ContentBlock(**block_dict)

    # Add tags if provided
    if tag_ids:
        tags = db.query(Tag).filter(Tag.id.in_(tag_ids)).all()
        content_block.tags = tags

<<<<<<< HEAD
        # Increment usage_count for each tag
        for tag in tags:
            tag.usage_count = (tag.usage_count or 0) + 1
            db.add(tag)  # Explicitly mark tag as modified
=======
    # Add section types if provided
    if section_type_ids:
        section_types = db.query(SectionType).filter(SectionType.id.in_(section_type_ids)).all()
        content_block.section_types = section_types
>>>>>>> 310d1331

    db.add(content_block)
    db.commit()
    db.refresh(content_block)

    return content_block


@router.put("/blocks/{block_id}", response_model=ContentBlockResponse)
def update_content_block(
    block_id: int,
    block_data: ContentBlockUpdate,
    db: Session = Depends(get_db),
):
    """Update an existing content block"""
    block = db.query(ContentBlock).filter(
        ContentBlock.id == block_id,
        ContentBlock.is_deleted == False
    ).first()

    if not block:
        raise HTTPException(status_code=404, detail="Content block not found")

    # Create version snapshot before updating
    version = ContentVersion(
        content_block_id=block.id,
        version_number=len(block.versions) + 1,
        title=block.title,
        content=block.content,
        context_metadata=block.context_metadata,
        change_description="Auto-saved version before update",
    )
    db.add(version)

    # Update fields
    update_data = block_data.model_dump(exclude_unset=True, exclude={'tag_ids', 'section_type_ids'})
    for field, value in update_data.items():
        setattr(block, field, value)

    # Update tags if provided
    if hasattr(block_data, 'tag_ids') and block_data.tag_ids is not None:
        # Get old and new tag IDs
        old_tag_ids = set(tag.id for tag in block.tags)
        new_tag_ids = set(block_data.tag_ids)

        # Find tags being removed and decrement their usage_count
        removed_tag_ids = old_tag_ids - new_tag_ids
        if removed_tag_ids:
            removed_tags = db.query(Tag).filter(Tag.id.in_(removed_tag_ids)).all()
            for tag in removed_tags:
                tag.usage_count = max(0, (tag.usage_count or 0) - 1)
                db.add(tag)  # Explicitly mark tag as modified

        # Find tags being added and increment their usage_count
        added_tag_ids = new_tag_ids - old_tag_ids
        if added_tag_ids:
            added_tags = db.query(Tag).filter(Tag.id.in_(added_tag_ids)).all()
            for tag in added_tags:
                tag.usage_count = (tag.usage_count or 0) + 1
                db.add(tag)  # Explicitly mark tag as modified

        # Update the block's tags
        tags = db.query(Tag).filter(Tag.id.in_(block_data.tag_ids)).all()
        block.tags = tags

    # Update section types if provided
    if hasattr(block_data, 'section_type_ids') and block_data.section_type_ids is not None:
        section_types = db.query(SectionType).filter(SectionType.id.in_(block_data.section_type_ids)).all()
        block.section_types = section_types

    db.commit()
    db.refresh(block)

    return block


@router.delete("/blocks/{block_id}", status_code=204)
def delete_content_block(block_id: int, db: Session = Depends(get_db)):
    """Soft delete a content block"""
    block = db.query(ContentBlock).filter(ContentBlock.id == block_id).first()

    if not block:
        raise HTTPException(status_code=404, detail="Content block not found")

    # Decrement usage_count for all associated tags
    for tag in block.tags:
        tag.usage_count = max(0, (tag.usage_count or 0) - 1)
        db.add(tag)  # Explicitly mark tag as modified

    block.is_deleted = True
    db.commit()

    return None


# Tags
@router.get("/tags", response_model=List[TagResponse])
def get_tags(db: Session = Depends(get_db)):
    """Get all tags with calculated usage counts"""
    from app.models.content import content_block_tags

    # Get all tags with their actual usage count from the junction table
    tags = db.query(Tag).all()

    # Calculate usage count for each tag (excluding deleted blocks)
    for tag in tags:
        count = db.query(content_block_tags).join(
            ContentBlock,
            content_block_tags.c.content_block_id == ContentBlock.id
        ).filter(
            content_block_tags.c.tag_id == tag.id,
            ContentBlock.is_deleted == False
        ).count()
        tag.usage_count = count

    # Sort by usage count descending
    tags.sort(key=lambda t: t.usage_count or 0, reverse=True)

    return tags


@router.post("/tags", response_model=TagResponse, status_code=201)
def create_tag(tag_data: TagCreate, db: Session = Depends(get_db)):
    """Create a new tag"""
    # Check if tag already exists
    existing = db.query(Tag).filter(Tag.name == tag_data.name).first()
    if existing:
        raise HTTPException(status_code=400, detail="Tag already exists")

    tag = Tag(**tag_data.model_dump())
    db.add(tag)
    db.commit()
    db.refresh(tag)

    return tag


# Section Types
@router.get("/section-types", response_model=List[SectionTypeResponse])
def get_section_types(db: Session = Depends(get_db)):
    """Get all section types"""
    section_types = db.query(SectionType).order_by(SectionType.usage_count.desc()).all()
    return section_types


@router.post("/section-types", response_model=SectionTypeResponse, status_code=201)
def create_section_type(section_type_data: SectionTypeCreate, db: Session = Depends(get_db)):
    """Create a new section type"""
    # Check if section type already exists
    existing = db.query(SectionType).filter(SectionType.name == section_type_data.name).first()
    if existing:
        raise HTTPException(status_code=400, detail="Section type already exists")

    section_type = SectionType(**section_type_data.model_dump())
    db.add(section_type)
    db.commit()
    db.refresh(section_type)

    return section_type


# Versions
@router.get("/blocks/{block_id}/versions", response_model=List[ContentVersionResponse])
def get_content_versions(block_id: int, db: Session = Depends(get_db)):
    """Get all versions of a content block"""
    block = db.query(ContentBlock).filter(ContentBlock.id == block_id).first()
    if not block:
        raise HTTPException(status_code=404, detail="Content block not found")

    versions = db.query(ContentVersion).filter(
        ContentVersion.content_block_id == block_id
    ).order_by(ContentVersion.version_number.desc()).all()

    return versions


@router.post("/blocks/{block_id}/versions/{version_id}/revert", response_model=ContentBlockResponse)
def revert_to_version(
    block_id: int,
    version_id: int,
    db: Session = Depends(get_db),
):
    """Revert a content block to a specific version"""
    block = db.query(ContentBlock).filter(ContentBlock.id == block_id).first()
    if not block:
        raise HTTPException(status_code=404, detail="Content block not found")

    version = db.query(ContentVersion).filter(
        ContentVersion.id == version_id,
        ContentVersion.content_block_id == block_id,
    ).first()
    if not version:
        raise HTTPException(status_code=404, detail="Version not found")

    # Create a new version with current state before reverting
    new_version = ContentVersion(
        content_block_id=block.id,
        version_number=len(block.versions) + 1,
        title=block.title,
        content=block.content,
        context_metadata=block.context_metadata,
        change_description=f"Auto-saved before reverting to version {version.version_number}",
    )
    db.add(new_version)

    # Revert to selected version
    block.title = version.title
    block.content = version.content
    block.context_metadata = version.context_metadata

    db.commit()
    db.refresh(block)

    return block


# AI Content Generation
@router.post("/ai/generate", response_model=AIGenerateResponse)
async def generate_content_with_ai(
    request: AIGenerateRequest,
):
    """Generate or improve content using Claude AI"""
    from app.services.claude_service import claude_service

    # Validate action
    if request.action not in ["draft", "improve", "expand"]:
        raise HTTPException(
            status_code=400,
            detail="Invalid action. Must be 'draft', 'improve', or 'expand'"
        )

    # Validate that existing_content is provided for improve/expand
    if request.action in ["improve", "expand"] and not request.existing_content:
        raise HTTPException(
            status_code=400,
            detail=f"existing_content is required for action '{request.action}'"
        )

    try:
        # Generate content using Claude
        generated_content = await claude_service.generate_content(
            action=request.action,
            section_type=request.section_type,
            prompt=request.prompt,
            existing_content=request.existing_content
        )

        return AIGenerateResponse(
            content=generated_content,
            action=request.action,
            section_type=request.section_type
        )

    except ValueError as e:
        raise HTTPException(status_code=400, detail=str(e))
    except Exception as e:
        raise HTTPException(
            status_code=500,
            detail=f"AI generation failed: {str(e)}"
        )<|MERGE_RESOLUTION|>--- conflicted
+++ resolved
@@ -106,17 +106,15 @@
         tags = db.query(Tag).filter(Tag.id.in_(tag_ids)).all()
         content_block.tags = tags
 
-<<<<<<< HEAD
         # Increment usage_count for each tag
         for tag in tags:
             tag.usage_count = (tag.usage_count or 0) + 1
             db.add(tag)  # Explicitly mark tag as modified
-=======
+
     # Add section types if provided
     if section_type_ids:
         section_types = db.query(SectionType).filter(SectionType.id.in_(section_type_ids)).all()
         content_block.section_types = section_types
->>>>>>> 310d1331
 
     db.add(content_block)
     db.commit()
