--- conflicted
+++ resolved
@@ -67,7 +67,6 @@
   created_at: string;
 }
 
-<<<<<<< HEAD
 export interface SectionType {
   id: number;
   name: string;
@@ -80,31 +79,11 @@
 
 // Proposal Builder Types
 
-export type ProposalStatus =
-  | 'draft'
-  | 'in_progress'
-  | 'review'
-  | 'completed'
-  | 'archived';
-
-export type SectionStatus =
-  | 'not_started'
-  | 'in_progress'
-  | 'completed';
-
-export type RequirementStatus =
-  | 'not_addressed'
-  | 'partially_addressed'
-  | 'fully_addressed';
-=======
-// Proposal Builder Types
-
 export type ProposalStatus = 'draft' | 'in_progress' | 'review' | 'completed' | 'archived';
 
 export type SectionStatus = 'not_started' | 'in_progress' | 'completed' | 'pending';
 
 export type RequirementStatus = 'not_addressed' | 'partially_addressed' | 'fully_addressed';
->>>>>>> 3b8cd13c
 
 export interface Proposal {
   id: number;
