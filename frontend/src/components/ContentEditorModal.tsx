/**
 * Content Editor Modal - Create and edit content blocks with Claude AI assistance
 */
import { useState, useEffect } from 'react';
import { X, Sparkles, Loader2, Save, Plus, Tag as TagIcon } from 'lucide-react';
import { RichTextEditor } from './common/RichTextEditor';
import { TagPicker } from './TagPicker';
import { contentService } from '../services/contentService';
import type { ContentBlock, SectionType } from '../types';

interface ContentEditorModalProps {
  block?: ContentBlock | null;
  onClose: () => void;
  onSave: () => void;
}

export const ContentEditorModal = ({ block, onClose, onSave }: ContentEditorModalProps) => {
  const [title, setTitle] = useState(block?.title || '');
  const [sectionType, setSectionType] = useState(block?.section_type || 'technical_approach');
  const [content, setContent] = useState(block?.content || '');
  const [selectedTagIds, setSelectedTagIds] = useState<number[]>(
    block?.tags?.map((tag) => tag.id) || []
  );
  const [claudePrompt, setClaudePrompt] = useState('');
  const [isGenerating, setIsGenerating] = useState(false);
  const [isSaving, setIsSaving] = useState(false);
<<<<<<< HEAD
=======
  const [showClaudePanel, setShowClaudePanel] = useState(false);
  const [availableSectionTypes, setAvailableSectionTypes] = useState<SectionType[]>([]);
  const [selectedSectionTypeIds, setSelectedSectionTypeIds] = useState<number[]>(
    block?.section_types?.map(st => st.id) || []
  );
  const [showNewSectionTypeForm, setShowNewSectionTypeForm] = useState(false);
  const [newSectionTypeName, setNewSectionTypeName] = useState('');
  const [newSectionTypeDisplayName, setNewSectionTypeDisplayName] = useState('');
  const [newSectionTypeDescription, setNewSectionTypeDescription] = useState('');
>>>>>>> 310d1331

  const sectionTypes = [
    { value: 'technical_approach', label: 'Technical Approach' },
    { value: 'past_performance', label: 'Past Performance' },
    { value: 'executive_summary', label: 'Executive Summary' },
    { value: 'qualifications', label: 'Qualifications' },
    { value: 'pricing', label: 'Pricing' },
  ];

  useEffect(() => {
    fetchSectionTypes();
  }, []);

  const fetchSectionTypes = async () => {
    try {
      const sectionTypes = await contentService.getSectionTypes();
      setAvailableSectionTypes(sectionTypes);
    } catch (error) {
      console.error('Error fetching section types:', error);
    }
  };

  const toggleSectionType = (sectionTypeId: number) => {
    setSelectedSectionTypeIds((prev) =>
      prev.includes(sectionTypeId)
        ? prev.filter((id) => id !== sectionTypeId)
        : [...prev, sectionTypeId]
    );
  };

  const handleCreateNewSectionType = async () => {
    if (!newSectionTypeName.trim() || !newSectionTypeDisplayName.trim()) {
      alert('Please enter both name and display name for the section type.');
      return;
    }

    try {
      const newSectionType = await contentService.createSectionType({
        name: newSectionTypeName.toLowerCase().replace(/\s+/g, '_'),
        display_name: newSectionTypeDisplayName,
        description: newSectionTypeDescription || undefined,
        color: '#' + Math.floor(Math.random()*16777215).toString(16), // Random color
      });

      setAvailableSectionTypes([...availableSectionTypes, newSectionType]);
      setSelectedSectionTypeIds([...selectedSectionTypeIds, newSectionType.id]);
      setShowNewSectionTypeForm(false);
      setNewSectionTypeName('');
      setNewSectionTypeDisplayName('');
      setNewSectionTypeDescription('');
    } catch (error) {
      console.error('Error creating section type:', error);
      alert('Failed to create section type. It may already exist.');
    }
  };

  const handleSave = async () => {
    try {
      setIsSaving(true);

      const data = {
        title,
        section_type: sectionType,
        content,
        quality_rating: block?.quality_rating || 3.0,
<<<<<<< HEAD
        tag_ids: selectedTagIds,
=======
        section_type_ids: selectedSectionTypeIds,
>>>>>>> 310d1331
      };

      if (block?.id) {
        // Update existing block
        await contentService.updateContentBlock(block.id, data);
      } else {
        // Create new block
        await contentService.createContentBlock(data);
      }

      onSave();
    } catch (error) {
      console.error('Error saving content block:', error);
      alert('Failed to save content block. Please try again.');
    } finally {
      setIsSaving(false);
    }
  };

  const handleGenerateWithClaude = async (action: 'draft' | 'improve' | 'expand') => {
    if (!claudePrompt.trim() && action === 'draft') {
      alert('Please enter a prompt for Claude to draft content.');
      return;
    }

    if (!content.trim() && action !== 'draft') {
      alert('Please add some content first.');
      return;
    }

    try {
      setIsGenerating(true);

      // Call Claude AI backend
      const response = await contentService.generateContentWithAI({
        action,
        section_type: sectionType,
        prompt: claudePrompt,
        existing_content: action !== 'draft' ? content : undefined,
      });

      // Update the content with AI-generated content
      setContent(response.content);

    } catch (error: any) {
      console.error('Error generating with Claude:', error);
      const errorMessage = error.response?.data?.detail || 'Failed to generate content with Claude. Please try again.';
      alert(errorMessage);
    } finally {
      setIsGenerating(false);
    }
  };

  return (
    <div className="fixed inset-0 z-50 flex items-center justify-center bg-black bg-opacity-50">
      <div className="bg-white rounded-lg shadow-xl w-full max-w-6xl max-h-[95vh] flex flex-col">
        {/* Modal Header */}
        <div className="flex items-center justify-between p-6 border-b border-gray-200">
          <h2 className="text-2xl font-bold text-gray-900">
            {block ? 'Edit Content Block' : 'Create New Content Block'}
          </h2>
          <button
            onClick={onClose}
            className="text-gray-400 hover:text-gray-600"
          >
            <X className="w-6 h-6" />
          </button>
        </div>

        {/* Modal Content */}
        <div className="flex-1 overflow-y-auto p-6">
          <div className="grid grid-cols-1 lg:grid-cols-3 gap-6">
            {/* Main Editor - Left 2/3 */}
            <div className="lg:col-span-2 space-y-4">
              {/* Title */}
              <div>
                <label className="block text-sm font-medium text-gray-700 mb-2">
                  Title *
                </label>
                <input
                  type="text"
                  value={title}
                  onChange={(e) => setTitle(e.target.value)}
                  placeholder="Enter content block title..."
                  className="w-full px-4 py-2 border border-gray-300 rounded-lg focus:outline-none focus:ring-2 focus:ring-primary-500"
                />
              </div>

              {/* Section Type */}
              <div>
                <label className="block text-sm font-medium text-gray-700 mb-2">
                  Section Type *
                </label>
                <select
                  value={sectionType}
                  onChange={(e) => setSectionType(e.target.value)}
                  className="w-full px-4 py-2 border border-gray-300 rounded-lg focus:outline-none focus:ring-2 focus:ring-primary-500"
                >
                  {sectionTypes.map((type) => (
                    <option key={type.value} value={type.value}>
                      {type.label}
                    </option>
                  ))}
                </select>
              </div>

<<<<<<< HEAD
              {/* Tags */}
              <TagPicker selectedTagIds={selectedTagIds} onChange={setSelectedTagIds} />
=======
              {/* Section Type Labels */}
              <div>
                <div className="flex items-center justify-between mb-2">
                  <label className="block text-sm font-medium text-gray-700">
                    Section Type Labels
                  </label>
                  <button
                    type="button"
                    onClick={() => setShowNewSectionTypeForm(!showNewSectionTypeForm)}
                    className="text-xs text-primary-600 hover:text-primary-700 flex items-center gap-1"
                  >
                    <Plus className="w-3 h-3" />
                    Create New
                  </button>
                </div>

                {/* New Section Type Form */}
                {showNewSectionTypeForm && (
                  <div className="mb-3 p-3 border border-gray-200 rounded-lg bg-gray-50 space-y-2">
                    <input
                      type="text"
                      value={newSectionTypeDisplayName}
                      onChange={(e) => setNewSectionTypeDisplayName(e.target.value)}
                      placeholder="Display Name (e.g., Technical Approach)"
                      className="w-full px-3 py-1.5 text-sm border border-gray-300 rounded focus:outline-none focus:ring-2 focus:ring-primary-500"
                    />
                    <input
                      type="text"
                      value={newSectionTypeName}
                      onChange={(e) => setNewSectionTypeName(e.target.value)}
                      placeholder="Name (e.g., technical_approach)"
                      className="w-full px-3 py-1.5 text-sm border border-gray-300 rounded focus:outline-none focus:ring-2 focus:ring-primary-500"
                    />
                    <textarea
                      value={newSectionTypeDescription}
                      onChange={(e) => setNewSectionTypeDescription(e.target.value)}
                      placeholder="Description (optional)"
                      rows={2}
                      className="w-full px-3 py-1.5 text-sm border border-gray-300 rounded focus:outline-none focus:ring-2 focus:ring-primary-500"
                    />
                    <div className="flex gap-2">
                      <button
                        type="button"
                        onClick={handleCreateNewSectionType}
                        className="px-3 py-1.5 text-sm bg-primary-600 text-white rounded hover:bg-primary-700"
                      >
                        Create
                      </button>
                      <button
                        type="button"
                        onClick={() => setShowNewSectionTypeForm(false)}
                        className="px-3 py-1.5 text-sm bg-gray-200 text-gray-700 rounded hover:bg-gray-300"
                      >
                        Cancel
                      </button>
                    </div>
                  </div>
                )}

                {/* Section Type Selection */}
                <div className="flex flex-wrap gap-2">
                  {availableSectionTypes.map((st) => {
                    const isSelected = selectedSectionTypeIds.includes(st.id);
                    return (
                      <button
                        key={st.id}
                        type="button"
                        onClick={() => toggleSectionType(st.id)}
                        className={`inline-flex items-center gap-1 px-3 py-1.5 rounded-full text-sm transition-colors ${
                          isSelected
                            ? 'text-white'
                            : 'bg-gray-100 text-gray-700 hover:bg-gray-200'
                        }`}
                        style={{
                          backgroundColor: isSelected ? st.color : undefined,
                        }}
                        title={st.description}
                      >
                        <TagIcon className="w-3 h-3" />
                        {st.display_name}
                      </button>
                    );
                  })}
                </div>

                {availableSectionTypes.length === 0 && (
                  <p className="text-sm text-gray-500 italic">
                    No section types available. Create one above.
                  </p>
                )}
              </div>
>>>>>>> 310d1331

              {/* Content Editor */}
              <div>
                <label className="block text-sm font-medium text-gray-700 mb-2">
                  Content *
                </label>
                <RichTextEditor
                  content={content}
                  onChange={setContent}
                  placeholder="Start typing or use Claude AI to draft content..."
                  editable={true}
                />
              </div>
            </div>

            {/* Claude AI Panel - Right 1/3 */}
            <div className="lg:col-span-1">
              <div className="bg-gradient-to-br from-purple-50 to-blue-50 border border-purple-200 rounded-lg p-4 sticky top-0">
                <div className="flex items-center gap-2 mb-4">
                  <Sparkles className="w-5 h-5 text-purple-600" />
                  <h3 className="font-semibold text-gray-900">Claude AI Assistant</h3>
                </div>

                <div className="space-y-4">
                  {/* Prompt Input */}
                  <div>
                    <label className="block text-sm font-medium text-gray-700 mb-2">
                      Prompt / Instructions
                    </label>
                    <textarea
                      value={claudePrompt}
                      onChange={(e) => setClaudePrompt(e.target.value)}
                      placeholder="Describe what you need or how to improve..."
                      rows={4}
                      className="w-full px-3 py-2 border border-gray-300 rounded-lg focus:outline-none focus:ring-2 focus:ring-purple-500 text-sm"
                    />
                  </div>

                  {/* AI Actions */}
                  <div className="space-y-2">
                    <button
                      onClick={() => handleGenerateWithClaude('draft')}
                      disabled={isGenerating || !claudePrompt.trim()}
                      className="w-full px-4 py-2 bg-purple-600 text-white rounded-lg hover:bg-purple-700 disabled:bg-gray-300 disabled:cursor-not-allowed flex items-center justify-center gap-2"
                    >
                      {isGenerating ? (
                        <>
                          <Loader2 className="w-4 h-4 animate-spin" />
                          Generating...
                        </>
                      ) : (
                        <>
                          <Sparkles className="w-4 h-4" />
                          Draft Content
                        </>
                      )}
                    </button>

                    <button
                      onClick={() => handleGenerateWithClaude('improve')}
                      disabled={isGenerating || !content.trim()}
                      className="w-full px-4 py-2 bg-blue-600 text-white rounded-lg hover:bg-blue-700 disabled:bg-gray-300 disabled:cursor-not-allowed flex items-center justify-center gap-2"
                    >
                      {isGenerating ? (
                        <>
                          <Loader2 className="w-4 h-4 animate-spin" />
                          Improving...
                        </>
                      ) : (
                        <>
                          <Sparkles className="w-4 h-4" />
                          Improve Content
                        </>
                      )}
                    </button>

                    <button
                      onClick={() => handleGenerateWithClaude('expand')}
                      disabled={isGenerating || !content.trim()}
                      className="w-full px-4 py-2 bg-indigo-600 text-white rounded-lg hover:bg-indigo-700 disabled:bg-gray-300 disabled:cursor-not-allowed flex items-center justify-center gap-2"
                    >
                      {isGenerating ? (
                        <>
                          <Loader2 className="w-4 h-4 animate-spin" />
                          Expanding...
                        </>
                      ) : (
                        <>
                          <Sparkles className="w-4 h-4" />
                          Expand Content
                        </>
                      )}
                    </button>
                  </div>

                  {/* AI Tips */}
                  <div className="text-xs text-gray-600 bg-white bg-opacity-50 rounded p-3 space-y-1">
                    <p className="font-medium">Tips:</p>
                    <ul className="list-disc list-inside space-y-1">
                      <li>Be specific in your prompts</li>
                      <li>Mention target audience</li>
                      <li>Include technical details</li>
                      <li>Reference similar projects</li>
                    </ul>
                  </div>
                </div>
              </div>
            </div>
          </div>
        </div>

        {/* Modal Footer */}
        <div className="flex items-center justify-between p-6 border-t border-gray-200 bg-gray-50">
          <button
            onClick={onClose}
            className="px-6 py-2 border border-gray-300 rounded-lg hover:bg-gray-100"
          >
            Cancel
          </button>
          <button
            onClick={handleSave}
            disabled={!title.trim() || !content.trim() || isSaving}
            className="px-6 py-2 bg-primary-600 text-white rounded-lg hover:bg-primary-700 disabled:bg-gray-300 disabled:cursor-not-allowed flex items-center gap-2"
          >
            {isSaving ? (
              <>
                <Loader2 className="w-4 h-4 animate-spin" />
                Saving...
              </>
            ) : (
              <>
                <Save className="w-4 h-4" />
                {block ? 'Update' : 'Create'} Content Block
              </>
            )}
          </button>
        </div>
      </div>
    </div>
  );
};<|MERGE_RESOLUTION|>--- conflicted
+++ resolved
@@ -24,8 +24,6 @@
   const [claudePrompt, setClaudePrompt] = useState('');
   const [isGenerating, setIsGenerating] = useState(false);
   const [isSaving, setIsSaving] = useState(false);
-<<<<<<< HEAD
-=======
   const [showClaudePanel, setShowClaudePanel] = useState(false);
   const [availableSectionTypes, setAvailableSectionTypes] = useState<SectionType[]>([]);
   const [selectedSectionTypeIds, setSelectedSectionTypeIds] = useState<number[]>(
@@ -35,7 +33,6 @@
   const [newSectionTypeName, setNewSectionTypeName] = useState('');
   const [newSectionTypeDisplayName, setNewSectionTypeDisplayName] = useState('');
   const [newSectionTypeDescription, setNewSectionTypeDescription] = useState('');
->>>>>>> 310d1331
 
   const sectionTypes = [
     { value: 'technical_approach', label: 'Technical Approach' },
@@ -101,11 +98,8 @@
         section_type: sectionType,
         content,
         quality_rating: block?.quality_rating || 3.0,
-<<<<<<< HEAD
         tag_ids: selectedTagIds,
-=======
         section_type_ids: selectedSectionTypeIds,
->>>>>>> 310d1331
       };
 
       if (block?.id) {
@@ -212,10 +206,6 @@
                 </select>
               </div>
 
-<<<<<<< HEAD
-              {/* Tags */}
-              <TagPicker selectedTagIds={selectedTagIds} onChange={setSelectedTagIds} />
-=======
               {/* Section Type Labels */}
               <div>
                 <div className="flex items-center justify-between mb-2">
@@ -307,7 +297,9 @@
                   </p>
                 )}
               </div>
->>>>>>> 310d1331
+
+              {/* Tags */}
+              <TagPicker selectedTagIds={selectedTagIds} onChange={setSelectedTagIds} />
 
               {/* Content Editor */}
               <div>
